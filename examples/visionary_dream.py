import argparse
import math
import random
from datetime import datetime
<<<<<<< HEAD
import struct
import wave

=======
>>>>>>> db3ff653
from PIL import Image, ImageDraw


def generate_tone(filename, duration=2.0, freq=440.0, sample_rate=44100):
    """Create a simple sine-wave tone and save it as a WAV file."""
    n_samples = int(sample_rate * duration)
    amplitude = 32767
    with wave.open(filename, "w") as wav_file:
        wav_file.setparams((1, 2, sample_rate, n_samples, "NONE", "not compressed"))
        for i in range(n_samples):
            value = int(amplitude * math.sin(2 * math.pi * freq * i / sample_rate))
            wav_file.writeframes(struct.pack("<h", value))


def create_visionary_room(room_name: str, width: int = 1920, height: int = 1080) -> None:
    """Generate an immersive visionary art room and matching audio."""
    # Create base image with black background
    canvas = Image.new("RGB", (width, height), "black")
    draw = ImageDraw.Draw(canvas)

    # Define a vibrant, Alex Grey-inspired color palette
    palette = [
        (72, 61, 139),   # DarkSlateBlue
        (138, 43, 226),  # BlueViolet
        (255, 140, 0),   # DarkOrange
        (0, 206, 209),   # DarkTurquoise
        (255, 20, 147)   # DeepPink
    ]
<<<<<<< HEAD

    # Draw concentric radial patterns
    center = (width // 2, height // 2)
    max_radius = int(math.hypot(width, height) / 2)
    for radius in range(20, max_radius, 15):
        color = random.choice(palette)
        bbox = [
            center[0] - radius,
            center[1] - radius,
            center[0] + radius,
            center[1] + radius
        ]
        draw.ellipse(bbox, outline=color, width=2)

    # Generate symmetrical arc patterns
    for i in range(60):
        color = palette[i % len(palette)]
        angle = i * (math.pi / 30)
        x = center[0] + int(math.cos(angle) * max_radius)
        y = center[1] + int(math.sin(angle) * max_radius)
        draw.line([center, (x, y)], fill=color, width=2)

    # Add random luminescent points
    for _ in range(300):
        x = random.randint(0, width - 1)
        y = random.randint(0, height - 1)
        color = random.choice(palette)
        draw.ellipse([x, y, x + 3, y + 3], fill=color)

    # Timestamped filenames prevent overwriting
    timestamp = datetime.now().strftime("%Y%m%d_%H%M%S")
    image_name = f"Visionary_Dream_{room_name}_{timestamp}.png"
    audio_name = f"Visionary_Audio_{room_name}_{timestamp}.wav"

    # Save the final visionary artifacts
    canvas.save(image_name)
    generate_tone(audio_name, freq=220 + random.randint(0, 220))

    print(f"Created room {room_name}: {image_name} & {audio_name}")


if __name__ == "__main__":
    parser = argparse.ArgumentParser(description="Generate immersive visionary art rooms.")
    parser.add_argument("--rooms", type=int, default=1, help="Number of rooms to create.")
    args = parser.parse_args()

    for i in range(1, args.rooms + 1):
        create_visionary_room(f"room{i}")
=======
    draw.ellipse(bbox, outline=color, width=2)

# Generate symmetrical arc patterns
for i in range(60):
    color = palette[i % len(palette)]
    angle = i * (math.pi / 30)
    x = center[0] + int(math.cos(angle) * max_radius)
    y = center[1] + int(math.sin(angle) * max_radius)
    draw.line([center, (x, y)], fill=color, width=2)

# Add random luminescent points
for _ in range(300):
    x = random.randint(0, WIDTH - 1)
    y = random.randint(0, HEIGHT - 1)
    color = random.choice(palette)
    draw.ellipse([x, y, x + 3, y + 3], fill=color)

# Save the final visionary art piece with a unique timestamped name
filename = f"Visionary_Dream_{datetime.now().strftime('%Y%m%d_%H%M%S')}.png"
canvas.save(filename)
print(f"Saved {filename}")
>>>>>>> db3ff653
<|MERGE_RESOLUTION|>--- conflicted
+++ resolved
@@ -2,12 +2,9 @@
 import math
 import random
 from datetime import datetime
-<<<<<<< HEAD
 import struct
 import wave
 
-=======
->>>>>>> db3ff653
 from PIL import Image, ImageDraw
 
 
@@ -36,7 +33,6 @@
         (0, 206, 209),   # DarkTurquoise
         (255, 20, 147)   # DeepPink
     ]
-<<<<<<< HEAD
 
     # Draw concentric radial patterns
     center = (width // 2, height // 2)
@@ -85,7 +81,7 @@
 
     for i in range(1, args.rooms + 1):
         create_visionary_room(f"room{i}")
-=======
+
     draw.ellipse(bbox, outline=color, width=2)
 
 # Generate symmetrical arc patterns
@@ -106,5 +102,4 @@
 # Save the final visionary art piece with a unique timestamped name
 filename = f"Visionary_Dream_{datetime.now().strftime('%Y%m%d_%H%M%S')}.png"
 canvas.save(filename)
-print(f"Saved {filename}")
->>>>>>> db3ff653
+print(f"Saved {filename}")