// Per Texturas Numerorum, Spira Loquitur.  //
/*
  helix-renderer.mjs
  ND-safe static renderer for layered sacred geometry.

  Layers (drawn in order):
    1) Vesica field
    2) Tree-of-Life scaffold
    3) Fibonacci curve
    4) Double-helix lattice (two phase-shifted strands with calm crossbars)

  Rationale:
    - No motion or autoplay; everything renders once.
    - Soft contrast palette keeps focus gentle.
    - Pure functions highlight numerology constants.
*/

export function renderHelix(ctx, opts) {
  const { width, height, palette, NUM } = opts;
  ctx.clearRect(0, 0, width, height);
  // ND-safe: fill background first to avoid flashes
  ctx.fillStyle = palette.bg;
  ctx.fillRect(0, 0, width, height);

  // Layer order preserves depth: base geometry first, lattice last
  drawVesica(ctx, width, height, palette.layers[0], NUM);
  drawTreeOfLife(ctx, width, height, palette.layers[1], NUM);
  drawFibonacciCurve(ctx, width, height, palette.layers[2], NUM);
  drawHelixLattice(ctx, width, height, palette.layers[3], NUM);
}

// Layer 1: Vesica field using a 3x3 grid
function drawVesica(ctx, w, h, color, NUM) {
  const cols = NUM.THREE;
  const rows = NUM.THREE;
  const r = Math.min(w, h) / NUM.NINE; // ND-safe: gentle radius balances the grid
  ctx.strokeStyle = color;
  ctx.lineWidth = 2;
  for (let j = 0; j < rows; j++) {
    for (let i = 0; i < cols; i++) {
      const cx = ((i + 0.5) * w) / cols;
      const cy = ((j + 0.5) * h) / rows;
      ctx.beginPath();
      ctx.arc(cx - r / 2, cy, r, 0, Math.PI * 2);
      ctx.stroke();
      ctx.beginPath();
      ctx.arc(cx + r / 2, cy, r, 0, Math.PI * 2);
      ctx.stroke();
    }
  }
}

// Layer 2: Tree-of-Life scaffold with 10 nodes and 22 paths
function drawTreeOfLife(ctx, w, h, color, NUM) {
  ctx.strokeStyle = color;
  ctx.fillStyle = color;
  ctx.lineWidth = 1; // ND-safe: thin lines keep focus soft

  const nodes = [
    { id: "C144N-001", x: w / 2, y: h * 0.05 },
    { id: "C144N-002", x: w * 0.3, y: h * 0.18 },
    { id: "C144N-003", x: w * 0.7, y: h * 0.18 },
    { id: "C144N-004", x: w * 0.3, y: h * 0.35 },
    { id: "C144N-005", x: w * 0.7, y: h * 0.35 },
    { id: "C144N-006", x: w / 2, y: h * 0.5 },
    { id: "C144N-007", x: w * 0.3, y: h * 0.65 },
    { id: "C144N-008", x: w * 0.7, y: h * 0.65 },
    { id: "C144N-009", x: w / 2, y: h * 0.8 },
    { id: "C144N-010", x: w / 2, y: h * 0.95 }
  ];
  const nodeMap = Object.fromEntries(nodes.map(n => [n.id, n]));

  const paths = [
<<<<<<< HEAD
    { id: "G-099-01", a: "C144N-001", b: "C144N-002" },
    { id: "G-099-02", a: "C144N-001", b: "C144N-003" },
    { id: "G-099-03", a: "C144N-002", b: "C144N-003" },
    { id: "G-099-04", a: "C144N-002", b: "C144N-004" },
    { id: "G-099-05", a: "C144N-003", b: "C144N-005" },
    { id: "G-099-06", a: "C144N-004", b: "C144N-005" },
    { id: "G-099-07", a: "C144N-004", b: "C144N-006" },
    { id: "G-099-08", a: "C144N-005", b: "C144N-006" },
    { id: "G-099-09", a: "C144N-004", b: "C144N-007" },
    { id: "G-099-10", a: "C144N-005", b: "C144N-008" },
    { id: "G-099-11", a: "C144N-006", b: "C144N-007" },
    { id: "G-099-12", a: "C144N-006", b: "C144N-008" },
    { id: "G-099-13", a: "C144N-007", b: "C144N-008" },
    { id: "G-099-14", a: "C144N-007", b: "C144N-009" },
    { id: "G-099-15", a: "C144N-008", b: "C144N-009" },
    { id: "G-099-16", a: "C144N-007", b: "C144N-010" },
    { id: "G-099-17", a: "C144N-008", b: "C144N-010" },
    { id: "G-099-18", a: "C144N-009", b: "C144N-010" },
    { id: "G-099-19", a: "C144N-002", b: "C144N-006" },
    { id: "G-099-20", a: "C144N-003", b: "C144N-006" },
    { id: "G-099-21", a: "C144N-001", b: "C144N-006" },
    { id: "G-099-22", a: "C144N-006", b: "C144N-010" }
  ];
  // honour NUM.TWENTYTWO: ensure path count stays aligned with 22
  if (paths.length !== NUM.TWENTYTWO) {
    console.warn("Tree-of-Life path count expected", NUM.TWENTYTWO, "got", paths.length);
  }
=======
    [0,1],[0,2],[1,2],[1,3],[2,4],[3,4],[3,5],[4,5],[3,6],[4,7],
    [5,6],[5,7],[6,7],[6,8],[7,8],[6,9],[7,9],[8,9],[1,5],[2,5],
    [0,5],[5,9]
  ]; // 22 paths honoring NUM.TWENTYTWO
>>>>>>> 1d4488ec

  for (const { a, b } of paths) {
    const { x: ax, y: ay } = nodeMap[a];
    const { x: bx, y: by } = nodeMap[b];
    ctx.beginPath();
    ctx.moveTo(ax, ay);
    ctx.lineTo(bx, by);
    ctx.stroke();
  }

  const r = NUM.NINE; // gentle node radius
  for (const { x, y } of nodes) {
    ctx.beginPath();
    ctx.arc(x, y, r, 0, Math.PI * 2);
    ctx.fill();
  }
}

// Layer 3: Fibonacci curve using 33 segments
function drawFibonacciCurve(ctx, w, h, color, NUM) {
  const phi = (1 + Math.sqrt(5)) / 2;
  const center = { x: w * 0.75, y: h * 0.3 };
  const scale = Math.min(w, h) / NUM.NINETYNINE;
  ctx.strokeStyle = color;
  ctx.lineWidth = 2;
  ctx.beginPath();
  for (let i = 0; i <= NUM.THIRTYTHREE; i++) {
    const theta = i * (Math.PI / NUM.SEVEN);
    const r = scale * Math.pow(phi, i / NUM.NINE);
    const x = center.x + r * Math.cos(theta);
    const y = center.y + r * Math.sin(theta);
    if (i === 0) ctx.moveTo(x, y); else ctx.lineTo(x, y);
  }
  ctx.stroke();
}

// Layer 4: Static double-helix lattice
function drawHelixLattice(ctx, w, h, color, NUM) {
  const steps = NUM.ONEFORTYFOUR; // 144 vertical steps
  const amp = h / NUM.NINE;
  const mid = h / 2;
  ctx.strokeStyle = color;
  ctx.lineWidth = 1; // ND-safe: fine lines keep lattice subtle

  // strand A
  ctx.beginPath();
  for (let i = 0; i <= steps; i++) {
    const x = (i / steps) * w;
    const y = mid + amp * Math.sin(i / NUM.ELEVEN);
    if (i === 0) ctx.moveTo(x, y); else ctx.lineTo(x, y);
  }
  ctx.stroke();

  // strand B (phase-shifted by π)
  ctx.beginPath();
  for (let i = 0; i <= steps; i++) {
    const x = (i / steps) * w;
    const y = mid + amp * Math.sin(i / NUM.ELEVEN + Math.PI);
    if (i === 0) ctx.moveTo(x, y); else ctx.lineTo(x, y);
  }
  ctx.stroke();

  // crossbars every 16 steps (approx 144/9)
  const barStep = Math.floor(steps / NUM.NINE); // ND-safe: static crossbars provide calm symmetry
  for (let i = 0; i <= steps; i += barStep) {
    const x = (i / steps) * w;
    const y1 = mid + amp * Math.sin(i / NUM.ELEVEN);
    const y2 = mid + amp * Math.sin(i / NUM.ELEVEN + Math.PI);
    ctx.beginPath();
    ctx.moveTo(x, y1);
    ctx.lineTo(x, y2);
    ctx.stroke();
  }
}<|MERGE_RESOLUTION|>--- conflicted
+++ resolved
@@ -71,7 +71,6 @@
   const nodeMap = Object.fromEntries(nodes.map(n => [n.id, n]));
 
   const paths = [
-<<<<<<< HEAD
     { id: "G-099-01", a: "C144N-001", b: "C144N-002" },
     { id: "G-099-02", a: "C144N-001", b: "C144N-003" },
     { id: "G-099-03", a: "C144N-002", b: "C144N-003" },
@@ -99,12 +98,10 @@
   if (paths.length !== NUM.TWENTYTWO) {
     console.warn("Tree-of-Life path count expected", NUM.TWENTYTWO, "got", paths.length);
   }
-=======
     [0,1],[0,2],[1,2],[1,3],[2,4],[3,4],[3,5],[4,5],[3,6],[4,7],
     [5,6],[5,7],[6,7],[6,8],[7,8],[6,9],[7,9],[8,9],[1,5],[2,5],
     [0,5],[5,9]
   ]; // 22 paths honoring NUM.TWENTYTWO
->>>>>>> 1d4488ec
 
   for (const { a, b } of paths) {
     const { x: ax, y: ay } = nodeMap[a];
