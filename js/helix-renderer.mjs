// Per Texturas Numerorum, Spira Loquitur.  //
<<<<<<< HEAD
/*
  helix-renderer.mjs
  ND-safe static renderer for layered sacred geometry.

  Layers (drawn in order):
    1) Vesica field
    2) Tree-of-Life scaffold
    3) Fibonacci curve
    4) Double-helix lattice (two phase-shifted strands with calm crossbars)

  Rationale:
    - No motion or autoplay; everything renders once.
    - Soft contrast palette keeps focus gentle.
    - Pure functions highlight numerology constants.
*/

export function renderHelix(ctx, opts) {
  if (!ctx) return; // Defensive guard for legacy environments
  const { width, height, palette, NUM } = opts;
=======
/**
 * Render the full static helix composition onto a 2D canvas.
 *
 * Draws four layered components in a fixed order (vesica field, Tree of Life scaffold,
 * Fibonacci curve, double-helix lattice) and fills the ND-safe background first.
 *
 * @param {CanvasRenderingContext2D} ctx - Canvas 2D rendering context; function returns immediately if falsy.
 * @param {Object} opts - Rendering options.
 * @param {number} opts.width - Canvas width in pixels.
 * @param {number} opts.height - Canvas height in pixels.
 * @param {Object} opts.palette - Color palette with optional `bg`, `ink`, and `layers` array.
 * @param {Object} opts.NUM - Numerology constants used by the layers (expects keys like THREE, NINE, SEVEN, TWENTYTWO, THIRTYTHREE, NINETYNINE, ONEFORTYFOUR, etc.).
 * @param {boolean} opts.paletteLoaded - If false, a small fallback notice is rendered.
 */

export function renderHelix(ctx, opts) {
  if (!ctx) return;
  const { width, height, palette, NUM, paletteLoaded } = opts;
  const background = palette && palette.bg ? palette.bg : "#0b0b12";
  const ink = palette && palette.ink ? palette.ink : "#e8e8f0";
  const colors = Array.isArray(palette && palette.layers) ? palette.layers.slice() : [];
  while (colors.length < 4) {
    colors.push(ink);
  }

>>>>>>> 3cd1b5fa
  ctx.clearRect(0, 0, width, height);
  // ND-safe: fill background first to avoid flashes before lines appear
  ctx.fillStyle = background;
  ctx.fillRect(0, 0, width, height);

  const layers = Array.isArray(palette.layers) ? palette.layers : [];
  const fallbackColor = palette.ink;
  const getColor = index => (typeof layers[index] === "string" ? layers[index] : fallbackColor);

<<<<<<< HEAD
  // Layer order preserves depth: base geometry first, lattice last
  drawVesica(ctx, width, height, getColor(0), NUM);
  drawTreeOfLife(ctx, width, height, getColor(1), NUM);
  drawFibonacciCurve(ctx, width, height, getColor(2), NUM);
  drawHelixLattice(ctx, width, height, getColor(3), NUM);
  // Layer order preserves depth: base geometry first, lattice last
  drawVesica(ctx, width, height, palette.layers[0], NUM);
  drawTreeOfLife(ctx, width, height, palette.layers[1], NUM);
  drawFibonacciCurve(ctx, width, height, palette.layers[2], NUM);
  drawHelixLattice(ctx, width, height, palette.layers[3], NUM);
=======
  if (!paletteLoaded) {
    drawPaletteFallbackNotice(ctx, width, height, ink);
  }
>>>>>>> 3cd1b5fa
}

/**
 * Render a 3×3 vesica field: in each grid cell two overlapping circles (left/right) are stroked.
 *
 * Radius is computed as min(w, h) / NUM.NINE and each circle pair is horizontally offset by radius / 2.
 * The function sets the drawing stroke style to `color` and uses a fixed lineWidth of 2.
 *
 * @param {CanvasRenderingContext2D} ctx - 2D canvas rendering context.
 * @param {number} w - Canvas width in pixels.
 * @param {number} h - Canvas height in pixels.
 * @param {string|CanvasGradient|CanvasPattern} color - Stroke style for circle outlines.
 * @param {Object} NUM - Numeric constants object. Required fields: `NUM.THREE` (grid size, 3) and `NUM.NINE` (radius divisor).
 */
function drawVesica(ctx, w, h, color, NUM) {
  ctx.save();
  const cols = NUM.THREE;
  const rows = NUM.THREE;
  const radius = Math.min(w, h) / NUM.NINE; // 9 keeps the intersections gentle
  ctx.strokeStyle = color;
  ctx.lineWidth = 2;
  for (let j = 0; j < rows; j++) {
    for (let i = 0; i < cols; i++) {
      const cx = ((i + 0.5) * w) / cols;
      const cy = ((j + 0.5) * h) / rows;
      ctx.beginPath();
      ctx.arc(cx - radius / 2, cy, radius, 0, Math.PI * 2);
      ctx.stroke();
      ctx.beginPath();
      ctx.arc(cx + radius / 2, cy, radius, 0, Math.PI * 2);
      ctx.stroke();
    }
  }
  ctx.restore();
}

/**
 * Render a fixed Tree of Life scaffold: 10 positioned nodes connected by 22 straight paths.
 *
 * The drawing scales line thickness and node radius to the canvas size. Paths that reference
 * missing node IDs are skipped silently. If the number of hard-coded paths does not match
 * NUM.TWENTYTWO a console warning is emitted.
 *
 * @param {Object} NUM - Numerology constants required for scaling (must include at least
 *   ONEFORTYFOUR and TWENTYTWO; other numeric constants like THREE and NINE affect node sizing).
 */
function drawTreeOfLife(ctx, w, h, color, NUM) {
  ctx.save();
  ctx.strokeStyle = color;
  ctx.fillStyle = color;
<<<<<<< HEAD
  ctx.lineWidth = 1; // ND-safe: thin lines keep focus soft
  ctx.lineJoin = "round";
=======
  const baseLine = Math.max(1, Math.round(Math.min(w, h) / NUM.ONEFORTYFOUR));
  ctx.lineWidth = baseLine; // ND-safe: thin lines keep focus soft
>>>>>>> 3cd1b5fa

  const nodes = [
    { id: "C144N-001", x: w / 2, y: h * 0.05 },
    { id: "C144N-002", x: w * 0.3, y: h * 0.18 },
    { id: "C144N-003", x: w * 0.7, y: h * 0.18 },
    { id: "C144N-004", x: w * 0.3, y: h * 0.35 },
    { id: "C144N-005", x: w * 0.7, y: h * 0.35 },
    { id: "C144N-006", x: w / 2, y: h * 0.5 },
    { id: "C144N-007", x: w * 0.3, y: h * 0.65 },
    { id: "C144N-008", x: w * 0.7, y: h * 0.65 },
    { id: "C144N-009", x: w / 2, y: h * 0.8 },
    { id: "C144N-010", x: w / 2, y: h * 0.95 }
  ];
  const nodeMap = Object.fromEntries(nodes.map(n => [n.id, n]));

  const paths = [
    { id: "G-099-01", a: "C144N-001", b: "C144N-002" },
    { id: "G-099-02", a: "C144N-001", b: "C144N-003" },
    { id: "G-099-03", a: "C144N-002", b: "C144N-003" },
    { id: "G-099-04", a: "C144N-002", b: "C144N-004" },
    { id: "G-099-05", a: "C144N-003", b: "C144N-005" },
    { id: "G-099-06", a: "C144N-004", b: "C144N-005" },
    { id: "G-099-07", a: "C144N-004", b: "C144N-006" },
    { id: "G-099-08", a: "C144N-005", b: "C144N-006" },
    { id: "G-099-09", a: "C144N-004", b: "C144N-007" },
    { id: "G-099-10", a: "C144N-005", b: "C144N-008" },
    { id: "G-099-11", a: "C144N-006", b: "C144N-007" },
    { id: "G-099-12", a: "C144N-006", b: "C144N-008" },
    { id: "G-099-13", a: "C144N-007", b: "C144N-008" },
    { id: "G-099-14", a: "C144N-007", b: "C144N-009" },
    { id: "G-099-15", a: "C144N-008", b: "C144N-009" },
    { id: "G-099-16", a: "C144N-007", b: "C144N-010" },
    { id: "G-099-17", a: "C144N-008", b: "C144N-010" },
    { id: "G-099-18", a: "C144N-009", b: "C144N-010" },
    { id: "G-099-19", a: "C144N-002", b: "C144N-006" },
    { id: "G-099-20", a: "C144N-003", b: "C144N-006" },
    { id: "G-099-21", a: "C144N-001", b: "C144N-006" },
    { id: "G-099-22", a: "C144N-006", b: "C144N-010" }
  ];
  if (paths.length !== NUM.TWENTYTWO) {
    console.warn("Tree-of-Life path count expected", NUM.TWENTYTWO, "got", paths.length);
  }

  for (const { a, b } of paths) {
    const start = nodeMap[a];
    const end = nodeMap[b];
    if (!start || !end) continue;
    ctx.beginPath();
    ctx.moveTo(start.x, start.y);
    ctx.lineTo(end.x, end.y);
    ctx.stroke();
  }

  const nodeRadius = Math.max(baseLine * NUM.THREE, NUM.NINE / NUM.THREE); // ensures gentle nodes
  for (const { x, y } of nodes) {
    ctx.beginPath();
    ctx.arc(x, y, nodeRadius, 0, Math.PI * 2);
    ctx.fill();
  }
  ctx.restore();
}

/**
 * Draws a Fibonacci-inspired spiral polyline (33 segments) onto the given canvas context.
 *
 * The curve is centered near the upper-right quadrant (x ≈ 75% of width, y ≈ 30% of height), scales with canvas size via NUM.NINETYNINE, and advances radially using powers of the golden ratio. Stroke color is taken from `color` and line width is fixed at 2. This function draws directly to the provided 2D rendering context and returns nothing.
 */
function drawFibonacciCurve(ctx, w, h, color, NUM) {
  ctx.save();
  const phi = (1 + Math.sqrt(5)) / 2;
  const center = { x: w * 0.75, y: h * 0.3 };
  const scale = Math.min(w, h) / NUM.NINETYNINE;
  ctx.strokeStyle = color;
  ctx.lineWidth = 2;
  ctx.beginPath();
  for (let i = 0; i <= NUM.THIRTYTHREE; i++) {
    const theta = i * (Math.PI / NUM.SEVEN);
    const radius = scale * Math.pow(phi, i / NUM.NINE);
    const x = center.x + radius * Math.cos(theta);
    const y = center.y + radius * Math.sin(theta);
    if (i === 0) {
      ctx.moveTo(x, y);
    } else {
      ctx.lineTo(x, y);
    }
  }
  ctx.stroke();
  ctx.restore();
}

/**
 * Render a static double-helix lattice with two sine-wave strands and vertical crossbars.
 *
 * Draws two phase-shifted helix strands across the canvas width and a series of vertical
 * crossbars connecting the strands. Stroking is performed directly on the provided 2D
 * rendering context; there is no return value.
 *
 * @param {number} w - Canvas width in pixels.
 * @param {number} h - Canvas height in pixels.
 * @param {string} color - Stroke color for strands and crossbars.
 * @param {object} NUM - Numerology constants used to drive geometry. Expected properties:
 *   ONEFORTYFOUR, NINE, TWENTYTWO, SEVEN, ELEVEN (numeric values).
 */
function drawHelixLattice(ctx, w, h, color, NUM) {
<<<<<<< HEAD
  ctx.save();
  const steps = NUM.ONEFORTYFOUR; // 144 vertical steps
  const amp = h / NUM.NINE;
  const mid = h / 2;
  ctx.strokeStyle = color;
  ctx.lineWidth = 1; // ND-safe: fine lines keep lattice subtle
  ctx.lineCap = "round";

  // strand A
  ctx.beginPath();
  for (let i = 0; i <= steps; i++) {
    const x = (i / steps) * w;
    const y = mid + amp * Math.sin(i / NUM.ELEVEN);
    if (i === 0) ctx.moveTo(x, y); else ctx.lineTo(x, y);
  }
  ctx.stroke();

  // strand B (phase-shifted by π)
  ctx.beginPath();
  for (let i = 0; i <= steps; i++) {
    const x = (i / steps) * w;
    const y = mid + amp * Math.sin(i / NUM.ELEVEN + Math.PI);
    if (i === 0) ctx.moveTo(x, y); else ctx.lineTo(x, y);
  }
  ctx.stroke();

  // crossbars every 16 steps (approx 144/9)
  const barStep = Math.floor(steps / NUM.NINE); // ND-safe: static crossbars provide calm symmetry
  for (let i = 0; i <= steps; i += barStep) {
    const x = (i / steps) * w;
    const y1 = mid + amp * Math.sin(i / NUM.ELEVEN);
    const y2 = mid + amp * Math.sin(i / NUM.ELEVEN + Math.PI);
=======
  const steps = NUM.ONEFORTYFOUR; // 144 vertical steps honour completion cycles
  const amplitude = h / NUM.NINE;
  const midline = h / 2;
  const baseLine = Math.max(1, Math.round(Math.min(w, h) / NUM.ONEFORTYFOUR));
  ctx.strokeStyle = color;
  ctx.lineWidth = baseLine; // ND-safe: fine lines keep lattice subtle

  const waveFactor = NUM.TWENTYTWO / NUM.SEVEN; // 22/7 approximates pi for gentle rhythm
  const phaseDivider = NUM.ELEVEN / NUM.SEVEN; // balances helix pitch with 11:7 proportion

  drawHelixStrand(ctx, w, steps, midline, amplitude, waveFactor, phaseDivider, 0);
  drawHelixStrand(ctx, w, steps, midline, amplitude, waveFactor, phaseDivider, Math.PI);

  const crossbars = NUM.TWENTYTWO;
  for (let j = 0; j < crossbars; j++) {
    const t = crossbars > 1 ? j / (crossbars - 1) : 0;
    const x = t * w;
    const angle = t * Math.PI * waveFactor;
    const y1 = midline + amplitude * Math.sin(angle / phaseDivider);
    const y2 = midline + amplitude * Math.sin(angle / phaseDivider + Math.PI);
>>>>>>> 3cd1b5fa
    ctx.beginPath();
    ctx.moveTo(x, y1);
    ctx.lineTo(x, y2);
    ctx.stroke();
  }
<<<<<<< HEAD
=======
}

/**
 * Draws and strokes a single sine-wave helix strand across the given canvas width.
 *
 * Renders a polyline by sampling a sine function and immediately strokes it on the provided 2D context.
 *
 * @param {CanvasRenderingContext2D} ctx - Canvas 2D context used for drawing.
 * @param {number} w - Horizontal span (canvas width) to traverse.
 * @param {number} steps - Number of samples/segments; larger values yield a smoother curve.
 * @param {number} midline - Y coordinate of the vertical centerline around which the strand oscillates.
 * @param {number} amplitude - Peak vertical displacement from the midline.
 * @param {number} waveFactor - Multiplier for the total angular span; controls how many wave cycles appear across the width.
 * @param {number} phaseDivider - Divisor applied to the angle before adding the phase (tunes wavelength).
 * @param {number} phase - Phase offset in radians applied to the sine function.
 */
function drawHelixStrand(ctx, w, steps, midline, amplitude, waveFactor, phaseDivider, phase) {
  ctx.beginPath();
  for (let i = 0; i <= steps; i++) {
    const x = (i / steps) * w;
    const angle = (i / steps) * Math.PI * waveFactor;
    const y = midline + amplitude * Math.sin(angle / phaseDivider + phase);
    if (i === 0) {
      ctx.moveTo(x, y);
    } else {
      ctx.lineTo(x, y);
    }
  }
  ctx.stroke();
}

/**
 * Render a low-contrast palette fallback notice in the canvas top-left.
 *
 * Draws a single semi-transparent line of text positioned at 5% from the
 * left and top edges of the canvas so the message is visible but unobtrusive.
 *
 * @param {number} w - Canvas width (used to compute the 5% x position).
 * @param {number} h - Canvas height (used to compute the 5% y position).
 * @param {string} [inkColor="#e8e8f0"] - CSS color for the text; defaults to a light ink.
 */
function drawPaletteFallbackNotice(ctx, w, h, inkColor) {
  ctx.save();
  ctx.fillStyle = inkColor || "#e8e8f0";
  ctx.globalAlpha = 0.66; // ND-safe: soft reminder, no harsh contrast
  ctx.font = "14px system-ui, -apple-system, 'Segoe UI', sans-serif";
  ctx.textAlign = "left";
  ctx.textBaseline = "top";
  ctx.fillText("Palette defaults active (data file not found).", w * 0.05, h * 0.05);
>>>>>>> 3cd1b5fa
  ctx.restore();
}<|MERGE_RESOLUTION|>--- conflicted
+++ resolved
@@ -1,5 +1,4 @@
 // Per Texturas Numerorum, Spira Loquitur.  //
-<<<<<<< HEAD
 /*
   helix-renderer.mjs
   ND-safe static renderer for layered sacred geometry.
@@ -19,7 +18,6 @@
 export function renderHelix(ctx, opts) {
   if (!ctx) return; // Defensive guard for legacy environments
   const { width, height, palette, NUM } = opts;
-=======
 /**
  * Render the full static helix composition onto a 2D canvas.
  *
@@ -45,7 +43,6 @@
     colors.push(ink);
   }
 
->>>>>>> 3cd1b5fa
   ctx.clearRect(0, 0, width, height);
   // ND-safe: fill background first to avoid flashes before lines appear
   ctx.fillStyle = background;
@@ -55,7 +52,6 @@
   const fallbackColor = palette.ink;
   const getColor = index => (typeof layers[index] === "string" ? layers[index] : fallbackColor);
 
-<<<<<<< HEAD
   // Layer order preserves depth: base geometry first, lattice last
   drawVesica(ctx, width, height, getColor(0), NUM);
   drawTreeOfLife(ctx, width, height, getColor(1), NUM);
@@ -66,11 +62,9 @@
   drawTreeOfLife(ctx, width, height, palette.layers[1], NUM);
   drawFibonacciCurve(ctx, width, height, palette.layers[2], NUM);
   drawHelixLattice(ctx, width, height, palette.layers[3], NUM);
-=======
   if (!paletteLoaded) {
     drawPaletteFallbackNotice(ctx, width, height, ink);
   }
->>>>>>> 3cd1b5fa
 }
 
 /**
@@ -121,13 +115,10 @@
   ctx.save();
   ctx.strokeStyle = color;
   ctx.fillStyle = color;
-<<<<<<< HEAD
   ctx.lineWidth = 1; // ND-safe: thin lines keep focus soft
   ctx.lineJoin = "round";
-=======
   const baseLine = Math.max(1, Math.round(Math.min(w, h) / NUM.ONEFORTYFOUR));
   ctx.lineWidth = baseLine; // ND-safe: thin lines keep focus soft
->>>>>>> 3cd1b5fa
 
   const nodes = [
     { id: "C144N-001", x: w / 2, y: h * 0.05 },
@@ -232,7 +223,6 @@
  *   ONEFORTYFOUR, NINE, TWENTYTWO, SEVEN, ELEVEN (numeric values).
  */
 function drawHelixLattice(ctx, w, h, color, NUM) {
-<<<<<<< HEAD
   ctx.save();
   const steps = NUM.ONEFORTYFOUR; // 144 vertical steps
   const amp = h / NUM.NINE;
@@ -265,7 +255,6 @@
     const x = (i / steps) * w;
     const y1 = mid + amp * Math.sin(i / NUM.ELEVEN);
     const y2 = mid + amp * Math.sin(i / NUM.ELEVEN + Math.PI);
-=======
   const steps = NUM.ONEFORTYFOUR; // 144 vertical steps honour completion cycles
   const amplitude = h / NUM.NINE;
   const midline = h / 2;
@@ -286,14 +275,11 @@
     const angle = t * Math.PI * waveFactor;
     const y1 = midline + amplitude * Math.sin(angle / phaseDivider);
     const y2 = midline + amplitude * Math.sin(angle / phaseDivider + Math.PI);
->>>>>>> 3cd1b5fa
     ctx.beginPath();
     ctx.moveTo(x, y1);
     ctx.lineTo(x, y2);
     ctx.stroke();
   }
-<<<<<<< HEAD
-=======
 }
 
 /**
@@ -343,6 +329,5 @@
   ctx.textAlign = "left";
   ctx.textBaseline = "top";
   ctx.fillText("Palette defaults active (data file not found).", w * 0.05, h * 0.05);
->>>>>>> 3cd1b5fa
   ctx.restore();
 }