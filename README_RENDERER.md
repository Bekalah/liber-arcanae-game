--- conflicted
+++ resolved
@@ -12,7 +12,6 @@
 
 Canonical IDs tag the scaffold: nodes are `C144N-001` through `C144N-010` and gates use `G-099-01` to `G-099-22`.
 
-<<<<<<< HEAD
 
 Each layer uses the next color from [`data/palette.json`](./data/palette.json). The loader normalizes palettes that provide fewer than four layer colors and updates the page chrome so background and text remain aligned. If the palette file is missing, a safe fallback loads and a small inline notice appears beside the canvas to keep the ND-safe rationale explicit.
 
@@ -20,8 +19,6 @@
 Each layer uses the next color from [`data/palette.json`](./data/palette.json). If the palette file is missing, a safe fallback loads and both the header and canvas display a gentle notice.
 
 
-=======
->>>>>>> 3cd1b5fa
 ## Numerology
 Geometry routines reference sacred numbers 3, 7, 9, 11, 22, 33, 99, and 144 to keep proportions meaningful while staying static.
 - Vesica grid uses a 3×3 layout with radius tied to 9.
@@ -36,14 +33,11 @@
 - Draws a soft reminder on the canvas itself while still rendering every layer.
 
 ## Local Use
-<<<<<<< HEAD
 Double-click [index.html](./index.html) in any modern browser. The 1440×900 canvas renders immediately with no network calls, and if canvas is unavailable (very old browsers) a gentle inline notice explains the fallback.
 Double-click [index.html](./index.html) in any modern browser. The 1440x900 canvas renders immediately with no network calls.
 The renderer depends on [`js/helix-renderer.mjs`](./js/helix-renderer.mjs) and optional [`data/palette.json`](./data/palette.json).
 Everything runs offline.
-=======
 Double-click [index.html](./index.html) in any modern browser. The 1440×900 canvas renders immediately with no external network calls. Everything runs offline.
->>>>>>> 3cd1b5fa
 
 ## ND-safe Notes
 - No motion or flashing; all elements render statically in layer order.
