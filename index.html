<!-- Per Texturas Numerorum, Spira Loquitur.  // -->
<!-- C33-01 Cosmic Helix Renderer -->
<!doctype html>
<html lang="en">
<head>
  <meta charset="utf-8">
  <title>Cosmic Helix Renderer (ND-safe, Offline)</title>
  <meta name="viewport" content="width=device-width,initial-scale=1,viewport-fit=cover">
  <meta name="color-scheme" content="light dark">
  <style>
    /* ND-safe: calm contrast, no motion, generous spacing */
    :root { --bg:#0b0b12; --ink:#e8e8f0; --muted:#a6a6c1; }
    html,body { margin:0; padding:0; background:var(--bg); color:var(--ink); font:14px/1.4 system-ui, -apple-system, Segoe UI, Roboto, sans-serif; }
    header { padding:12px 16px; border-bottom:1px solid #1d1d2a; }
    .status { color:var(--muted); font-size:12px; }
    #stage { display:block; margin:16px auto; box-shadow:0 0 0 1px #1d1d2a; }
    .note { max-width:900px; margin:0 auto 16px; color:var(--muted); }
    .note-inline { margin-top:8px; font-size:13px; }
    code { background:#11111a; padding:2px 4px; border-radius:3px; }
  </style>
</head>
<body>
  <header>
<<<<<<< HEAD
    <div><strong>Cosmic Helix Renderer</strong> — layered sacred geometry (offline, ND-safe)</div>
    <div class="status" id="status">Loading palette…</div>
=======
    <div><strong>Cosmic Helix Renderer</strong> &mdash; layered sacred geometry (offline, ND-safe)</div>
    <div class="status" id="status">Loading palette&hellip;</div>
>>>>>>> 3cd1b5fa
  </header>

  <!-- 1440x900 stage mirrors lattice 144 and soft 9-fold verticals; fixed size prevents sudden resize flashes -->
  <canvas id="stage" width="1440" height="900" aria-label="Layered sacred geometry canvas"></canvas>
  <p class="note" id="info-note">This static renderer encodes Vesica, Tree-of-Life, Fibonacci, and a static double-helix lattice. No animation, no autoplay, no external libs. Open this file directly.</p>

  <script type="module">
    import { renderHelix } from "./js/helix-renderer.mjs";

    const elStatus = document.getElementById("status");
    const infoNote = document.getElementById("info-note");
    const canvas = document.getElementById("stage");
    const ctx = canvas.getContext("2d");
<<<<<<< HEAD
=======
    const fallbackId = "palette-warning";

    function reportFallback(message) {
      elStatus.textContent = message;
      if (!infoNote) return;
      if (document.getElementById(fallbackId)) return;
      const warning = document.createElement("p");
      warning.id = fallbackId;
      warning.className = "note";
      warning.textContent = message;
      infoNote.insertAdjacentElement("afterend", warning);
    }
>>>>>>> 3cd1b5fa

    async function loadJSON(path) {
      // Offline friendly: try local fetch, fall back silently if blocked by file:// restrictions
      try {
        const res = await fetch(path, { cache: "no-store" });
        if (!res.ok) throw new Error(String(res.status));
        return await res.json();
      } catch (err) {
        return null;
      }
    }

    function normalizePalette(candidate, fallback) {
      // Ensures four layer colors even if palette.json is trimmed or missing entries
      const safe = {
        bg: fallback.bg,
        ink: fallback.ink,
        layers: []
      };
      if (candidate) {
        if (typeof candidate.bg === "string") safe.bg = candidate.bg;
        if (typeof candidate.ink === "string") safe.ink = candidate.ink;
      }
      const layers = candidate && Array.isArray(candidate.layers) ? candidate.layers : [];
      const fallbackLayers = fallback.layers;
      const required = 4;
      for (let i = 0; i < required; i++) {
        const fallbackIndex = i % fallbackLayers.length;
        const color = typeof layers[i] === "string" ? layers[i] : fallbackLayers[fallbackIndex];
        safe.layers.push(color);
      }
      return safe;
    }

    function applyPaletteVariables(palette) {
      // Aligns document chrome with the active palette for consistent ND-safe contrast
      const rootStyle = document.documentElement.style;
      rootStyle.setProperty("--bg", palette.bg);
      rootStyle.setProperty("--ink", palette.ink);
      document.body.style.background = palette.bg;
      document.body.style.color = palette.ink;
    }

    function insertMissingPaletteNotice(reference, message) {
      // Inline notice honours acceptance criteria: palette absence is communicated calmly
      if (!reference || document.querySelector(".note-inline")) return;
      const note = document.createElement("p");
      note.className = "note note-inline";
      note.textContent = message;
      reference.insertAdjacentElement("afterend", note);
    }

    const defaults = {
      palette: {
        bg:"#0b0b12",
        ink:"#e8e8f0",
        layers:["#b1c7ff","#89f7fe","#a0ffa1","#ffd27f","#f5a3ff","#d0d0e6"]
      }
    };

<<<<<<< HEAD
    const paletteData = await loadJSON("./data/palette.json");
    const paletteForRender = normalizePalette(paletteData, defaults.palette);
    applyPaletteVariables(paletteForRender);
=======
    if (!ctx) {
      // ND-safe: acknowledge missing Canvas support instead of failing silently
      reportFallback("Canvas context unavailable; static fallback only.");
    } else {
      const palette = await loadJSON("./data/palette.json");
      const paletteLoaded = Boolean(palette);
      const active = paletteLoaded ? palette : defaults.palette;
      if (paletteLoaded) {
        elStatus.textContent = "Palette loaded.";
      } else {
        reportFallback("Palette missing; using safe fallback.");
      }
>>>>>>> 3cd1b5fa

    const paletteStatus = paletteData ? "Palette loaded." : "Palette missing; using safe fallback.";
    if (!paletteData) {
      insertMissingPaletteNotice(canvas, "Palette file not found; using embedded fallback palette so contrast stays safe.");
    }

<<<<<<< HEAD
    if (!ctx) {
      elStatus.textContent = paletteStatus + " Canvas rendering unavailable.";
      // Inline notice keeps the page informative even on legacy browsers
      const warning = document.createElement("p");
      warning.className = "note";
      warning.textContent = "Canvas 2D context is unavailable; layered geometry cannot render, but the palette fallback applied.";
      canvas.replaceWith(warning);
      return;
=======
      // ND-safe rationale: no motion, high readability, soft colors, layered order preserved
      renderHelix(ctx, { width:canvas.width, height:canvas.height, palette:active, NUM, paletteLoaded });
>>>>>>> 3cd1b5fa
    }

    // Numerology constants used by geometry routines
    const NUM = { THREE:3, SEVEN:7, NINE:9, ELEVEN:11, TWENTYTWO:22, THIRTYTHREE:33, NINETYNINE:99, ONEFORTYFOUR:144 };

    // ND-safe rationale: no motion, high readability, soft colors, layered order
    renderHelix(ctx, { width:canvas.width, height:canvas.height, palette:paletteForRender, NUM });
    elStatus.textContent = paletteStatus + " Geometry rendered.";
    const palette = await loadJSON("./data/palette.json");
    const active = palette || defaults.palette;
    elStatus.textContent = palette ? "Palette loaded." : "Palette missing; using safe fallback.";

    // Numerology constants used by geometry routines
    const NUM = { THREE:3, SEVEN:7, NINE:9, ELEVEN:11, TWENTYTWO:22, THIRTYTHREE:33, NINETYNINE:99, ONEFORTYFOUR:144 };

    const palette = await loadJSON("./data/palette.json");
    const active = palette || defaults.palette;
    elStatus.textContent = palette ? "Palette loaded." : "Palette missing; using safe fallback.";

    // Numerology constants used by geometry routines
    const NUM = { THREE:3, SEVEN:7, NINE:9, ELEVEN:11, TWENTYTWO:22, THIRTYTHREE:33, NINETYNINE:99, ONEFORTYFOUR:144 };

    // ND-safe rationale: no motion, high readability, soft colors, layered order
    renderHelix(ctx, { width:canvas.width, height:canvas.height, palette:active, NUM });
  </script>
</body>
</html><|MERGE_RESOLUTION|>--- conflicted
+++ resolved
@@ -21,13 +21,8 @@
 </head>
 <body>
   <header>
-<<<<<<< HEAD
-    <div><strong>Cosmic Helix Renderer</strong> — layered sacred geometry (offline, ND-safe)</div>
-    <div class="status" id="status">Loading palette…</div>
-=======
     <div><strong>Cosmic Helix Renderer</strong> &mdash; layered sacred geometry (offline, ND-safe)</div>
     <div class="status" id="status">Loading palette&hellip;</div>
->>>>>>> 3cd1b5fa
   </header>
 
   <!-- 1440x900 stage mirrors lattice 144 and soft 9-fold verticals; fixed size prevents sudden resize flashes -->
@@ -41,8 +36,6 @@
     const infoNote = document.getElementById("info-note");
     const canvas = document.getElementById("stage");
     const ctx = canvas.getContext("2d");
-<<<<<<< HEAD
-=======
     const fallbackId = "palette-warning";
 
     function reportFallback(message) {
@@ -55,7 +48,6 @@
       warning.textContent = message;
       infoNote.insertAdjacentElement("afterend", warning);
     }
->>>>>>> 3cd1b5fa
 
     async function loadJSON(path) {
       // Offline friendly: try local fetch, fall back silently if blocked by file:// restrictions
@@ -116,11 +108,6 @@
       }
     };
 
-<<<<<<< HEAD
-    const paletteData = await loadJSON("./data/palette.json");
-    const paletteForRender = normalizePalette(paletteData, defaults.palette);
-    applyPaletteVariables(paletteForRender);
-=======
     if (!ctx) {
       // ND-safe: acknowledge missing Canvas support instead of failing silently
       reportFallback("Canvas context unavailable; static fallback only.");
@@ -133,26 +120,14 @@
       } else {
         reportFallback("Palette missing; using safe fallback.");
       }
->>>>>>> 3cd1b5fa
 
     const paletteStatus = paletteData ? "Palette loaded." : "Palette missing; using safe fallback.";
     if (!paletteData) {
       insertMissingPaletteNotice(canvas, "Palette file not found; using embedded fallback palette so contrast stays safe.");
     }
 
-<<<<<<< HEAD
-    if (!ctx) {
-      elStatus.textContent = paletteStatus + " Canvas rendering unavailable.";
-      // Inline notice keeps the page informative even on legacy browsers
-      const warning = document.createElement("p");
-      warning.className = "note";
-      warning.textContent = "Canvas 2D context is unavailable; layered geometry cannot render, but the palette fallback applied.";
-      canvas.replaceWith(warning);
-      return;
-=======
       // ND-safe rationale: no motion, high readability, soft colors, layered order preserved
       renderHelix(ctx, { width:canvas.width, height:canvas.height, palette:active, NUM, paletteLoaded });
->>>>>>> 3cd1b5fa
     }
 
     // Numerology constants used by geometry routines
