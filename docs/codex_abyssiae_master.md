--- conflicted
+++ resolved
@@ -1,12 +1,9 @@
 # ============================================
-<<<<<<< HEAD
 # LIBER-ARCANAE — one-paste repo bootstrap (fixed)
 # ============================================
 set -euo pipefail
 # LIBER-ARCANAE — one-paste repo bootstrap
-=======
 # LIBER-ARCANAE -- one-paste repo bootstrap
->>>>>>> 0a4e4c49
 # ============================================
 set -e
 
@@ -41,14 +38,11 @@
 *.pdf filter=lfs diff=lfs merge=lfs -text
 EOF
 
-<<<<<<< HEAD
 cat > README.md <<‘EOF’
 # ✦ Liber Arcanae — Living Tarot of Codex 144:99
 Umbrella: **Cathedral of Circuits** · Engine: **Codex 144:99** · System: **Living Tarot (Liber Arcanae)**  
-=======
 cat > README.md <<'EOF'
 # ✦ Liber Arcanae -- Living Tarot of Codex 144:99
->>>>>>> 0a4e4c49
 Umbrella: **Cathedral of Circuits** · Engine: **Codex 144:99** · System: **Living Tarot (Liber Arcanae)**
 Author: **Rebecca Susan Lemke (Rebecca Respawn)** · ORCID **0009-0002-2834-3956**
 
@@ -72,19 +66,15 @@
 - Cultural style packs change palette/texture only -- never overwrite symbolism.
 EOF
 
-<<<<<<< HEAD
 # 3) docs ———————————————————————
 # 3) docs -———————————————————————
-=======
 # 3) docs -----------------------------------------------
->>>>>>> 0a4e4c49
 mkdir -p docs
 cat > docs/codex_abyssiae_master.md <<'EOF'
 # Codex Abyssiae Master File (SEAL)
 PASTE THE FULL, CONFIRMED MASTER HERE (all Majors+Minors with fields, spreads, seal, closing).
 EOF
 
-<<<<<<< HEAD
 cat > docs/provenance.md <<‘EOF’
 Provenance: Dee (Monas), Agrippa & Goetia (Rudd), Splendor Solis, Case & Fortune, Regardie, Ars Notoria.
 Psychology: Gabor Maté, Robert Falconer, Paul Levy. Tara/Quan Yin compassion layer.
@@ -93,10 +83,8 @@
 # 4) core UI ———————————————————————
 # (optional supporting docs – lightweight placeholders you can expand)
 cat > docs/provenance.md <<‘EOF’
-=======
 # (optional supporting docs - lightweight placeholders you can expand)
 cat > docs/provenance.md <<'EOF'
->>>>>>> 0a4e4c49
 Provenance: Dee (Monas), Agrippa & Goetia (Rudd), Splendor Solis, Case & Fortune, Ars Notoria.
 Psychology: Gabor Maté, Robert Falconer, Paul Levy. Tara/Quan Yin compassion layer.
 EOF
@@ -142,7 +130,6 @@
     </div>
   </header>
 
-<<<<<<< HEAD
   <main class=“cathedral”>
     <aside class=“deck-list” id=“
     <aside class=“deck-list” id=“deckList” aria-label=“Cards”></aside>
@@ -157,7 +144,6 @@
           <div class=“corner tr” id=“cornerPlanet”></div>
           <div class=“corner bl” id=“cornerAngel”></div>
           <div class=“corner br” id=“cornerDemon”></div>
-=======
   <main class="cathedral">
     <aside class="deck-list" id="deckList" aria-label="Cards"></aside>
     <section class="card-stage" aria-live="polite">
@@ -171,7 +157,6 @@
           <div class="corner tr" id="cornerPlanet"></div>
           <div class="corner bl" id="cornerAngel"></div>
           <div class="corner br" id="cornerDemon"></div>
->>>>>>> 0a4e4c49
         </div>
 
         <div class="centerpiece">
@@ -566,6 +551,10 @@
 git init
 git lfs install || true
 git add -A
+git commit -m “feat(liber-arcanae): bootstrap deck UI, engine, compiler, ND-safe defaults”
+echo “✔ Repo scaffolded. Next: paste your sealed docs/codex_abyssiae_master.md, then run:”
+echo “    python tools/registry_compile.py”
+echo “    open core/index.html”
 git commit -m "feat(liber-arcanae): bootstrap deck UI, engine, compiler, ND-safe defaults"
 echo "✔ Repo scaffolded. Next: paste your sealed docs/codex_abyssiae_master.md, then run:"
 echo "    python tools/registry_compile.py"
